--- conflicted
+++ resolved
@@ -140,9 +140,5 @@
             let $x = $init;
             crate::pin!($x);
         )*
-<<<<<<< HEAD
     }
-=======
-    };
->>>>>>> 1dadc701
 }